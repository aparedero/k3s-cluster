---
- name: Set map fact
  ansible.builtin.set_fact:
    k3s_map:
      agent:
        ha: '{{ groups.agent | length > 2 }}'
      cluster:
        label: default
      loadbalancer:
        hosts: '{{ groups.server[-2:] }}'
        password: "{{ lookup('ansible.builtin.password', '/dev/null', chars=['ascii_letters', 'digits'], length=8) }}"
      node:
        directory:
          bin: /usr/local/bin
          config: /etc/rancher/k3s
          data: /var/lib/rancher/k3s
        tolerations:
          - key: node.cilium.io/agent-not-ready
            operator: Exists
            effect: NoExecute
          - key: node-role.kubernetes.io/control-plane
            operator: Exists
            effect: NoSchedule
      release:
        k3s:
          checksum: '{{ k3s_vars.release.k3s.checksum }}'
          url: 'https://github.com/{{ k3s_vars.release.k3s.repository.org }}/{{ k3s_vars.release.k3s.repository.name }}/releases'
        kubepug:
          checksum: '{{ k3s_vars.release.kubepug.name }}_{{ k3s_vars.release.kubepug.version[1:] }}_{{ k3s_vars.release.kubepug.checksum }}'
          url: 'https://github.com/{{ k3s_vars.release.kubepug.repository.org }}/{{ k3s_vars.release.kubepug.repository.name }}/releases'
      server:
        default_host: '{{ hostvars[groups.server[0]].ansible_hostname | default(groups.server[0]) }}'
        ha: '{{ groups.server | length > 2 }}'
        hosts: '{{ groups.server }}'
        non_ha: '{{ groups.server | length == 1 }}'
      service:
        name: "k3s{{ '-agent' if ansible_host not in groups.server }}"
  run_once: true

- name: Set map loadbalancer fact
  ansible.builtin.set_fact:
    k3s_map_loadbalancer:
      ips: "{{ k3s_map.loadbalancer.hosts | map('extract', hostvars, ['ansible_default_ipv4', 'address']) }}"
  when: ansible_host in k3s_map.loadbalancer.hosts

- name: Set map server fact
  ansible.builtin.set_fact:
    k3s_map_server:
      ips: "{{ k3s_map.server.hosts | map('extract', hostvars, ['ansible_default_ipv4', 'address']) }}"
  when: ansible_host in k3s_map.server.hosts

- name: Set node fact
  ansible.builtin.set_fact:
    k3s_node:
      ip: '{{ ansible_default_ipv4.address }}'
<<<<<<< HEAD
=======
      kubelet:
        - arg: eviction-hard
          value: imagefs.available<15%,imagefs.inodesFree<5%,memory.available<500Mi,nodefs.available<10%,nodefs.inodesFree<5%
        - arg: eviction-max-pod-grace-period
          value: 60
        - arg: eviction-minimum-reclaim
          value: imagefs.available=15%,imagefs.inodesFree=5%,memory.available=500Mi,nodefs.available=10%,nodefs.inodesFree=5%
        - arg: eviction-soft
          value: imagefs.available<30%,imagefs.inodesFree<10%,memory.available<1Gi,nodefs.available<30%,nodefs.inodesFree<10%
        - arg: eviction-soft-grace-period
          value: imagefs.available=2m,imagefs.inodesFree=2m,memory.available=1m30s,nodefs.available=2m,nodefs.inodesFree=2m
        - arg: system-reserved
          value: cpu=1,ephemeral-storage=5Gi,memory=1Gi
>>>>>>> edba0577
      service: "{{ 'agent' if ansible_host not in k3s_map.server.hosts else 'server' }}"

- name: Set project fact
  ansible.builtin.set_fact:
    k3s_project:
      cluster:
        config: '{{ k3s_map.node.directory.config }}/config.yaml'
        kubeconfig: '{{ k3s_map.node.directory.config }}/{{ k3s_vars.release.k3s.name }}.yaml'
        registries: '{{ k3s_map.node.directory.config }}/registries.yaml'
        token: "{{ hostvars[k3s_map.server.default_host].k3s_project.cluster.token | default('') }}"
        tolerations: "{{ k3s_map.node.tolerations | select('search', 'control-plane') | default('') }}"
      node:
        binary: '{{ k3s_map.node.directory.bin }}/{{ k3s_vars.release.k3s.name }}'
      release:
        k3s:
          checksum: '{{ k3s_map.release.k3s.url }}/download/{{ k3s_vars.release.k3s.version }}/{{ k3s_map.release.k3s.checksum }}'
          file: '{{ k3s_map.release.k3s.url }}/download/{{ k3s_vars.release.k3s.version }}/{{ k3s_vars.release.k3s.file }}'
        kubepug:
          checksum: '{{ k3s_map.release.kubepug.url }}/download/{{ k3s_vars.release.kubepug.version }}/{{ k3s_map.release.kubepug.checksum }}'
          file: '{{ k3s_map.release.kubepug.url }}/download/{{ k3s_vars.release.kubepug.version }}/{{ k3s_vars.release.kubepug.file }}'
  run_once: true

- name: Set project kubelet arguments fact
  ansible.builtin.set_fact:
    k3s_project_kubelet_args: "{{ k3s_project_kubelet_args | default([]) | union(['='.join((kubelet.arg | string, kubelet.value | string))]) | sort }}"
  loop: '{{ k3s_node.kubelet }}'
  loop_control:
    loop_var: kubelet
  run_once: true

- name: Set project taints fact
  ansible.builtin.set_fact:
    k3s_project_taints: "{{ k3s_project_taints | default([]) | union([':'.join((taint.key | string, taint.effect | string))]) | sort }}"
  loop: '{{ k3s_map.node.tolerations }}'
  loop_control:
    loop_var: taint
  run_once: true

- name: Set resources fact
  ansible.builtin.set_fact:
    k3s_resources:
      node:
        kubelet:
          args: '{{ k3s_project_kubelet_args }}'
        taint:
          agent: "{{ k3s_project_taints | select('search', 'agent-not-ready') | default('') }}"
          server: "{{ k3s_project_taints | select('search', 'control-plane') | default('') }}"
  run_once: true

- name: Set variables fact
  ansible.builtin.set_fact:
    k3s_vars: '{{ k3s_vars }}'
  run_once: true<|MERGE_RESOLUTION|>--- conflicted
+++ resolved
@@ -53,8 +53,6 @@
   ansible.builtin.set_fact:
     k3s_node:
       ip: '{{ ansible_default_ipv4.address }}'
-<<<<<<< HEAD
-=======
       kubelet:
         - arg: eviction-hard
           value: imagefs.available<15%,imagefs.inodesFree<5%,memory.available<500Mi,nodefs.available<10%,nodefs.inodesFree<5%
@@ -68,7 +66,6 @@
           value: imagefs.available=2m,imagefs.inodesFree=2m,memory.available=1m30s,nodefs.available=2m,nodefs.inodesFree=2m
         - arg: system-reserved
           value: cpu=1,ephemeral-storage=5Gi,memory=1Gi
->>>>>>> edba0577
       service: "{{ 'agent' if ansible_host not in k3s_map.server.hosts else 'server' }}"
 
 - name: Set project fact
